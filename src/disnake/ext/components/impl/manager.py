"""Default implementation of the component manager api."""

from __future__ import annotations

import contextlib
import enum
<<<<<<< HEAD
=======
import functools
>>>>>>> 6e7cd117
import logging
import sys
import typing
import weakref

import attr
import disnake
from disnake.ext import commands
from disnake.ext.components import interaction as interaction_impl
from disnake.ext.components.api import component as component_api

if typing.TYPE_CHECKING:
    import typing_extensions

__all__: typing.Sequence[str] = ("ComponentManager", "get_manager")


_LOGGER = logging.getLogger(__name__)
_ROOT = sys.intern("root")
_COMPONENT_EVENT = sys.intern("on_message_interaction")
_MODAL_EVENT = sys.intern("on_modal_submit")


T = typing.TypeVar("T")

AnyBot = typing.Union[commands.Bot, commands.InteractionBot]

CallbackWrapperFunc = typing.Callable[
    ["ComponentManager", component_api.RichComponent, disnake.Interaction],
    typing.AsyncGenerator[None, None],
]
CallbackWrapper = typing.Callable[
    ["ComponentManager", component_api.RichComponent, disnake.Interaction],
    typing.AsyncContextManager[None],
]
CallbackWrapperFuncT = typing.TypeVar("CallbackWrapperFuncT", bound=CallbackWrapperFunc)


ExceptionHandlerFunc = typing.Callable[
    ["ComponentManager", component_api.RichComponent, disnake.Interaction, Exception],
    typing.Coroutine[typing.Any, typing.Any, typing.Optional[bool]],
]
ExceptionHandlerFuncT = typing.TypeVar(
    "ExceptionHandlerFuncT", bound=ExceptionHandlerFunc
)

ComponentType = typing.Type[component_api.RichComponent]
ComponentTypeT = typing.TypeVar("ComponentTypeT", bound=ComponentType)


class NotSetType(enum.Enum):
    """Typehint for sentinel value."""

    NotSet = enum.auto()
    """Sentinel value to distinguish whether or not None was explicitly passed."""


NotSet = NotSetType.NotSet
"""Sentinel value to distinguish whether or not None was explicitly passed."""


NotSetNoneOr = typing.Union[typing.Literal[NotSet], None, T]


def _is_set(obj: NotSetNoneOr[T]) -> typing_extensions.TypeGuard[typing.Optional[T]]:
    return obj is not NotSet


def _minimise_count(count: int) -> str:
    # We only need to support counts up to 25, as that is the
    # maximum number of components that can go on a message.
    # Byte-length 1 should support a range of 0~255 inclusive.
    byte = count.to_bytes(1, "little")
    # Decode into a charset that supports these bytes as a single char.
    return byte.decode("latin-1")


_COUNT_CHARS: typing.Final[typing.Tuple[str, ...]] = tuple(
    map(_minimise_count, range(25))
)
_DEFAULT_SEP: typing.Final[str] = sys.intern("|")
_DEFAULT_COUNT: typing.Final[typing.Literal[True]] = True


@contextlib.asynccontextmanager
async def default_callback_wrapper(
    manager: component_api.ComponentManager,  # noqa: ARG001
    component: component_api.RichComponent,  # noqa: ARG001
    interaction: disnake.Interaction,  # noqa: ARG001
) -> typing.AsyncGenerator[None, None]:
    """Wrap a callback for a component manager.

    This is the default implementation, and is effectively a no-op.
    """
    yield


async def default_exception_handler(
    manager: component_api.ComponentManager,
    component: component_api.RichComponent,
    interaction: disnake.Interaction,  # noqa: ARG001
    exception: Exception,
) -> bool:
    """Handle an exception that occurs during execution of a component callback.

    This is the default implementation, and simply passes the exception down.
    If it is passed down to the root logger, and the root logger also has this
    default implementation, the exception is logged.
    """
    if manager.name is not _ROOT:
        # Not the root manager, try passing down.
        return False

    # We're at the root logger, and the exception remains unhandled. Log it.

    exc_info = (
        type(exception),
        exception,
        exception.__traceback__.tb_next if exception.__traceback__ else None,
    )

    _LOGGER.exception(
        "An exception was caught on manager %r while handling the callback of"
        " component %r, registered to manager %r:",
        manager.name,
        component,
        component.manager.name if component.manager else "<unknown>",
        exc_info=exc_info,
    )

    return True


@attr.define
class _ModuleData:
    name: str
    id: int

    @classmethod
    def from_object(cls, obj: object) -> typing_extensions.Self:
        module = sys.modules[obj.__module__]
        return cls(obj.__module__, id(module))

    def is_active(self) -> bool:
        if self.name not in sys.modules:
            return False

        return self.id == id(sys.modules[self.name])

    def is_reload_of(self, other: typing_extensions.Self) -> bool:
        return self.name == other.name and self.id != other.id


class ComponentManager(component_api.ComponentManager):
    """The standard implementation of a component manager.

    Component managers keep track of disnake-ext-components' special components
    and ensure they smoothly communicate with disnake's bots. Since this relies
    on listener functionality, component managers are incompatible with
    :class:`disnake.Client`-classes.

    To register a component to a component manager, use :meth:`register`.
    Without registering your components, they will remain unresponsive.

    To get an instance of a component manager, use :func:`get_manager`. This
    will automatically create missing managers if needed, much like
    :func:`logging.getLogger`. Similarly, managers feature a parent-child
    hierarchy in the same way loggers do. For example, a manager named
    "foo.bar" would be a child of the manager named "foo".

    The topmost manager will always be the root manager, which can be acquired
    through calling :func:`get_manager` without passing a name.

    When a component is invoked on, for example, a manager "foo.bar", it will
    wrap the callback in the :attr:`wrap_callback` wrappers starting from the
    root manager, then "foo", then "foo.bar", and finally invoke the callback.

    If any exceptions occur during the wrapping or invocation of the callback,
    the managers' exception handlers will be invoked starting from "foo.bar",
    then "foo", and finally the root manager. If any exception handler returns
    ``True``, the exception is considered handled and any remaining exception
    handlers are skipped.

    Parameters
    ----------
    name: :class:`str`
        The name of the component manager. This should be unique for all live
        component managers.
    count: Optional[:class:`bool`]
        Whether the component manager should insert *one* count character to
        resolve duplicates. Normally, sending two components with the same
        custom id would error. Enabling this ensures custom ids are unique
        by appending an incrementing character. This costs 1 character,
        effectively reducing the maximum custom id length to 99 characters.

        If not set, the manager will use its parents' settings. The default
        set on the root manager is ``True``.
    sep: Optional[:class:`str`]
        The character(s) to use as separator between custom id parts.

        If not set, the manager will use its parents' settings. The default
        set on the root manager is ``"|"``.
    """

    __slots__: typing.Sequence[str] = (
        "_name",
        "_children",
        "_components",
        "_count",
        "_counter",
        "_module_data",
        "_sep",
        "wrap_callback",
        "handle_exception",
    )

    _name: str
    _children: typing.Set[ComponentManager]
    _components: weakref.WeakValueDictionary[str, ComponentType]
    _count: typing.Optional[bool]
    _counter: int
    _module_data: typing.Dict[str, _ModuleData]
    _sep: typing.Optional[str]

    def __init__(
        self,
        name: str,
        *,
        count: typing.Optional[bool] = None,
        sep: typing.Optional[str] = None,
    ):
        self._name = name
        self._children = set()
        self._components = weakref.WeakValueDictionary()
        self._count = count
        self._counter = 0
        self._module_data = {}
        self._sep = sep
        self.wrap_callback: CallbackWrapper = default_callback_wrapper
        self.handle_exception: ExceptionHandlerFunc = default_exception_handler

    def __repr__(self) -> str:
        return f"ComponentManager(name={self.name})"

    @property
    def name(self) -> str:  # noqa: D102
        # <<docstring inherited from api.components.ComponentManager>>

        return self._name
<<<<<<< HEAD

    @property
    def children(self) -> typing.Set[ComponentManager]:  # noqa: D102
        # <<docstring inherited from api.components.ComponentManager>>

        return self._children

    @property
    def components(self) -> typing.Mapping[str, ComponentType]:  # noqa: D102
        # <<docstring inherited from api.components.ComponentManager>>

        return self._components

    @property
    def count(self) -> bool:  # noqa: D102
        # <<docstring inherited from api.components.ComponentManager>>

        return _recurse_parents_getattr(self, "_count", _DEFAULT_COUNT)

    @property
    def counter(self) -> int:  # noqa: D102
        # <<docstring inherited from api.components.ComponentManager>>

        return self._counter

    @property
    def sep(self) -> str:
        """The separator used to delimit parts of the custom ids of this manager."""
        return _recurse_parents_getattr(self, "_sep", _DEFAULT_SEP)

    @property
    def parent(self) -> typing.Optional[typing_extensions.Self]:  # noqa: D102
        # <<docstring inherited from api.components.ComponentManager>>

        if "." not in self.name:
            # Return the root manager if this is not the root manager already.
            return None if self.name is _ROOT else get_manager(_ROOT)

        root, _ = self.name.rsplit(".", 1)
        return get_manager(root)

    def config(
        self, count: NotSetNoneOr[bool] = NotSet, sep: NotSetNoneOr[str] = NotSet
    ) -> None:
        """Set configuration options on this manager."""
        if _is_set(count):
            self._count = count

        if _is_set(sep):
            self._sep = sep

    def make_identifier(self, component_type: ComponentType) -> str:  # noqa: D102
        # <<docstring inherited from api.components.ComponentManager>>

        return component_type.__name__

    def get_identifier(  # noqa: D102
        self, custom_id: str
    ) -> typing.Tuple[str, typing.Sequence[str]]:
        # <<docstring inherited from api.components.ComponentManager>>

        name, *params = custom_id.split(self.sep)

        if self.count and name.endswith(_COUNT_CHARS):
            # Count is always the single last character in the name part.
            return name[:-1], params

        return name, params

    def increment(self) -> str:  # noqa: D102
        count = _minimise_count(self.count)

        self._counter += 1
        if self._counter > 24:
            self._counter = 0

        return count

    async def make_custom_id(  # noqa: D102
        self, component: component_api.RichComponent
    ) -> str:
        # <<docstring inherited from api.components.ComponentManager>>

        identifier = self.make_identifier(type(component))

        if self.count:
            identifier = identifier + self.increment()

        dumped_params = await component.factory.dump_params(component)

        return self.sep.join([identifier, *dumped_params.values()])

    async def parse_interaction(  # noqa: D102
        self, interaction: disnake.Interaction
    ) -> typing.Optional[component_api.RichComponent]:
        # <<docstring inherited from api.components.ComponentManager>>

        custom_id = interaction.data["custom_id"]
        identifier, params = self.get_identifier(custom_id)

        if identifier not in self._components:
            return None

        component_type = self._components[identifier]
        module_data = self._module_data[identifier]

        if not module_data.is_active():
            # NOTE: This occurs if:
            #       - The module on which the component is defined was unloaded.
            #       - The module on which the component is defined was reloaded
            #         and the component was never overwritten. It could either
            #         have been removed, or simply no longer be registered. The
            #         component *should* therefore be unresponsive.
            #
            #       Since we do not want to fire components that (to the user)
            #       do not exist anymore, we should remove them from the
            #       manager and return None.
            self.deregister(component_type)
            return None

        return await component_type.factory.build_from_interaction(interaction, params)

    def register(self, component_type: ComponentTypeT) -> ComponentTypeT:  # noqa: D102
        # <<docstring inherited from api.components.ComponentManager>>

        identifier = self.make_identifier(component_type)
        module_data = _ModuleData.from_object(component_type)

        root_manager = get_manager(_ROOT)

        if identifier in root_manager._components:
            # NOTE: This occurs when a component is registered while another
            #       component with the same identifier already exists.
            #
            #       We now have two options:
            #       - This is caused by a reload. In this case, we expect the
            #         module name to remain unchanged and the module id to have
            #         changed. We can safely overwrite the old component.
            #       - This is an actual user error. If we were to silently
            #         overwrite the old component, it would unexpectedly go
            #         unresponsive. Instead, we raise an exception to the user.
            old_module_data = root_manager._module_data[identifier]
            if not module_data.is_reload_of(old_module_data):
                message = (
                    "Cannot register component with duplicate identifier"
                    f" {identifier!r}. (Original defined in module"
                    f" {old_module_data.name!r}, duplicate defined in module"
                    f" {module_data.name!r})"
                )
                raise RuntimeError(message)

        # Register to current manager and all parent managers.
        component_type.manager = self

        for manager in _recurse_parents(self):
            manager._components[identifier] = component_type
            manager._module_data[identifier] = module_data

        return component_type

    def deregister(  # noqa: D102
        self,
        component_type: ComponentType,
    ) -> None:
        # <<docstring inherited from api.components.ComponentManager>>

        identifier = self.make_identifier(component_type)
        component = self._components[identifier]

        if not component.manager:
            message = (
                f"Component {component_type.__name__!r} is not registered to a"
                " component manager."
            )
            raise TypeError(message)

        if not isinstance(component.manager, ComponentManager):
            # This should honestly never happen unless the user does some
            # really weird stuff.
            # TODO: Maybe think of an error message for this.
            raise TypeError

        # Deregister from the current manager and all parent managers.
        for manager in _recurse_parents(component.manager):
            manager._components.pop(identifier)
            manager._module_data.pop(identifier)

    def add_to_bot(self, bot: AnyBot) -> None:  # noqa: D102
        # <<docstring inherited from api.components.ComponentManager>>

        # Ensure we don't duplicate the listeners.
        if (
            self.invoke in bot.extra_events.get(_COMPONENT_EVENT, [])
            or self.invoke in bot.extra_events.get(_MODAL_EVENT, [])
        ):  # fmt: skip
            message = "This component manager is already registered to this bot."
            raise RuntimeError(message)

        bot.add_listener(self.invoke, _COMPONENT_EVENT)
        bot.add_listener(self.invoke, _MODAL_EVENT)

    def remove_from_bot(self, bot: AnyBot) -> None:  # noqa: D102
        # <<docstring inherited from api.components.ComponentManager>>

        # Bot.remove_listener silently ignores if the event doesn't exist,
        # so we manually handle raising an exception for it.
        if not (
            self.invoke in bot.extra_events.get(_COMPONENT_EVENT, [])
            and self.invoke in bot.extra_events.get(_MODAL_EVENT, [])
        ):
            message = "This component manager is not yet registered to this bot."
            raise RuntimeError(message)

        bot.remove_listener(self.invoke, _COMPONENT_EVENT)
        bot.remove_listener(self.invoke, _MODAL_EVENT)

    def as_callback_wrapper(self, func: CallbackWrapperFuncT) -> CallbackWrapperFuncT:
        """Register a callback as this managers' callback wrapper.

        By default, this is essentially a no-op.

        A callback wrapper MUST be an async function with ONE yield statement.
        - Any code before the yield statement is run before the component
        callback is invoked,
        - The component is invoked at the yield statement,
        - Any code after the yield statement is run after the component
        callback is invoked. This can be used for cleanup.

        It is therefore also possible to use context managers over the yield
        statement, to automatically handle resource management.

        In case this manager has a parent manager, the parent's callback
        wrapper will be used first, starting all the way at the root manager.
        For example, on a manager named "foo.bar", the callback will first be
        wrapped by the root manager, then by "foo", then by "foo.bar", and only
        then will the component callback finally be invoked.

        Note that any exceptions raised in any callback wrapper will cancel any
        other active callback wrappers and propagate the exception to the
        manager's error handler.

        Examples
        --------
        .. code-block:: python3
            manager = get_manager()


            @manager.as_callback_wrapper
            async def wrapper(component, interaction):
                print(f"User {inter.author.name} invoked {type(component).__name__}.)
                yield
                print(f"Successfully ran callback for {type(component).__name__}.)

        Parameters
        ----------
        func: Callable[[:class:`ComponentManager`, :class:`RichComponent`, :class:`disnake.Interaction`], AsyncGenerator[None, None]]
            The callback to register. This must be an async function that takes
            the component manager as the first argument, the component as the
            second argument, and the interaction as the last. The function must
            have a single ``yield``-statement that yields ``None``.

        Returns
        -------
        Callable[[:class:`RichComponent`, :class:`disnake.Interaction`], AsyncGenerator[None, None]]
            The function that was just registered.
        """  # noqa: E501
        self.wrap_callback = contextlib.asynccontextmanager(func)
        return func

    def as_exception_handler(
        self, func: ExceptionHandlerFuncT
    ) -> ExceptionHandlerFuncT:
        """Register a callback as this managers' error handler.

        By default, this simply logs the exception and keeps it from
        propagating.

        An error handler should return a boolean or ``None``:
        - ``True`` if the error was successfully handled and should not be
        propagated further.
        - ``False`` or ``None`` if the error was *not* successfully handled and
        should be passed to the next error handler in line.

        Note that it is therefore also possible to use context managers over
        the yield statement.

        In case this manager has a parent manager, the parent's error handler
        will be used if this one returns ``False`` or ``None``. For example,
        of a manager named "foo.bar", any exceptions will first be handled by
        "foo.bar", if that fails it will be handled by "foo", and finally if
        that also fails it will be handled by the root handler.

        Examples
        --------
        .. code-block:: python3
            manager = get_manager()

=======

    @property
    def children(self) -> typing.Set[ComponentManager]:  # noqa: D102
        # <<docstring inherited from api.components.ComponentManager>>

        return self._children

    @property
    def components(self) -> typing.Mapping[str, ComponentType]:  # noqa: D102
        # <<docstring inherited from api.components.ComponentManager>>

        return self._components

    @property
    def count(self) -> bool:  # noqa: D102
        # <<docstring inherited from api.components.ComponentManager>>

        return _recurse_parents_getattr(self, "_count", _DEFAULT_COUNT)

    @property
    def counter(self) -> int:  # noqa: D102
        # <<docstring inherited from api.components.ComponentManager>>

        return self._counter

    @property
    def sep(self) -> str:
        """The separator used to delimit parts of the custom ids of this manager."""
        return _recurse_parents_getattr(self, "_sep", _DEFAULT_SEP)

    @property
    def parent(self) -> typing.Optional[typing_extensions.Self]:  # noqa: D102
        # <<docstring inherited from api.components.ComponentManager>>

        if "." not in self.name:
            # Return the root manager if this is not the root manager already.
            return None if self.name is _ROOT else get_manager(_ROOT)

        root, _ = self.name.rsplit(".", 1)
        return get_manager(root)

    def config(
        self, count: NotSetNoneOr[bool] = NotSet, sep: NotSetNoneOr[str] = NotSet
    ) -> None:
        """Set configuration options on this manager."""
        if _is_set(count):
            self._count = count

        if _is_set(sep):
            self._sep = sep

    def make_identifier(self, component_type: ComponentType) -> str:  # noqa: D102
        # <<docstring inherited from api.components.ComponentManager>>

        return component_type.__name__

    def get_identifier(  # noqa: D102
        self, custom_id: str
    ) -> typing.Tuple[str, typing.Sequence[str]]:
        # <<docstring inherited from api.components.ComponentManager>>

        name, *params = custom_id.split(self.sep)

        if self.count and name.endswith(_COUNT_CHARS):
            # Count is always the single last character in the name part.
            return name[:-1], params

        return name, params

    def increment(self) -> str:  # noqa: D102
        count = _minimise_count(self.count)

        self._counter += 1
        if self._counter > 24:
            self._counter = 0

        return count

    async def make_custom_id(  # noqa: D102
        self, component: component_api.RichComponent
    ) -> str:
        # <<docstring inherited from api.components.ComponentManager>>

        identifier = self.make_identifier(type(component))

        if self.count:
            identifier = identifier + self.increment()

        dumped_params = await component.factory.dump_params(component)

        return self.sep.join([identifier, *dumped_params.values()])

    async def parse_interaction(  # noqa: D102
        self, interaction: disnake.Interaction
    ) -> typing.Optional[component_api.RichComponent]:
        # <<docstring inherited from api.components.ComponentManager>>

        custom_id = interaction.data["custom_id"]
        identifier, params = self.get_identifier(custom_id)

        if identifier not in self._components:
            return None

        component_type = self._components[identifier]
        module_data = self._module_data[identifier]

        if not module_data.is_active():
            # NOTE: This occurs if:
            #       - The module on which the component is defined was unloaded.
            #       - The module on which the component is defined was reloaded
            #         and the component was never overwritten. It could either
            #         have been removed, or simply no longer be registered. The
            #         component *should* therefore be unresponsive.
            #
            #       Since we do not want to fire components that (to the user)
            #       do not exist anymore, we should remove them from the
            #       manager and return None.
            self.deregister(component_type)
            return None

        return await component_type.factory.build_from_interaction(interaction, params)

    # Nothing: nested decorator, return callable that registers and
    # returns the component.
    @typing.overload
    def register(self) -> typing.Callable[[ComponentTypeT], ComponentTypeT]:
        ...

    # Identifier and component: function call, return component
    @typing.overload
    def register(
        self, component_type: ComponentTypeT, *, identifier: str
    ) -> ComponentTypeT:
        ...

    # Only identifier: nested decorator, return callable that registers and
    # returns the component.
    @typing.overload
    def register(
        self, *, identifier: str
    ) -> typing.Callable[[ComponentTypeT], ComponentTypeT]:
        ...

    # Only component: decorator, return component
    @typing.overload
    def register(self, component_type: ComponentTypeT) -> ComponentTypeT:
        ...

    def register(  # noqa: D102
        self,
        component_type: typing.Optional[ComponentTypeT] = None,
        *,
        identifier: typing.Optional[str] = None,
    ) -> typing.Union[
        ComponentTypeT,
        typing.Callable[[ComponentTypeT], ComponentTypeT],
    ]:
        # <<docstring inherited from api.components.ComponentManager>>

        if not identifier and not component_type:
            return self.register

        if not component_type:
            return functools.partial(
                self.register, identifier=identifier
            )  # pyright: ignore

        resolved_identifier = identifier or self.make_identifier(component_type)
        module_data = _ModuleData.from_object(component_type)

        root_manager = get_manager(_ROOT)

        if resolved_identifier in root_manager._components:
            # NOTE: This occurs when a component is registered while another
            #       component with the same identifier already exists.
            #
            #       We now have two options:
            #       - This is caused by a reload. In this case, we expect the
            #         module name to remain unchanged and the module id to have
            #         changed. We can safely overwrite the old component.
            #       - This is an actual user error. If we were to silently
            #         overwrite the old component, it would unexpectedly go
            #         unresponsive. Instead, we raise an exception to the user.
            old_module_data = root_manager._module_data[resolved_identifier]
            if not module_data.is_reload_of(old_module_data):
                message = (
                    "Cannot register component with duplicate identifier"
                    f" {identifier!r}. (Original defined in module"
                    f" {old_module_data.name!r}, duplicate defined in module"
                    f" {module_data.name!r})"
                )
                raise RuntimeError(message)

        # Register to current manager and all parent managers.
        component_type.manager = self

        for manager in _recurse_parents(self):
            manager._components[resolved_identifier] = component_type
            manager._module_data[resolved_identifier] = module_data

        return component_type

    def deregister(  # noqa: D102
        self,
        component_type: ComponentType,
    ) -> None:
        # <<docstring inherited from api.components.ComponentManager>>

        identifier = self.make_identifier(component_type)
        component = self._components[identifier]

        if not component.manager:
            message = (
                f"Component {component_type.__name__!r} is not registered to a"
                " component manager."
            )
            raise TypeError(message)

        if not isinstance(component.manager, ComponentManager):
            # This should honestly never happen unless the user does some
            # really weird stuff.
            # TODO: Maybe think of an error message for this.
            raise TypeError

        # Deregister from the current manager and all parent managers.
        for manager in _recurse_parents(component.manager):
            manager._components.pop(identifier)
            manager._module_data.pop(identifier)

    def add_to_bot(self, bot: AnyBot) -> None:  # noqa: D102
        # <<docstring inherited from api.components.ComponentManager>>

        # Ensure we don't duplicate the listeners.
        if (
            self.invoke in bot.extra_events.get(_COMPONENT_EVENT, [])
            or self.invoke in bot.extra_events.get(_MODAL_EVENT, [])
        ):  # fmt: skip
            message = "This component manager is already registered to this bot."
            raise RuntimeError(message)

        bot.add_listener(self.invoke, _COMPONENT_EVENT)
        bot.add_listener(self.invoke, _MODAL_EVENT)

    def remove_from_bot(self, bot: AnyBot) -> None:  # noqa: D102
        # <<docstring inherited from api.components.ComponentManager>>

        # Bot.remove_listener silently ignores if the event doesn't exist,
        # so we manually handle raising an exception for it.
        if not (
            self.invoke in bot.extra_events.get(_COMPONENT_EVENT, [])
            and self.invoke in bot.extra_events.get(_MODAL_EVENT, [])
        ):
            message = "This component manager is not yet registered to this bot."
            raise RuntimeError(message)

        bot.remove_listener(self.invoke, _COMPONENT_EVENT)
        bot.remove_listener(self.invoke, _MODAL_EVENT)

    def as_callback_wrapper(self, func: CallbackWrapperFuncT) -> CallbackWrapperFuncT:
        """Register a callback as this managers' callback wrapper.

        By default, this is essentially a no-op.

        A callback wrapper MUST be an async function with ONE yield statement.
        - Any code before the yield statement is run before the component
        callback is invoked,
        - The component is invoked at the yield statement,
        - Any code after the yield statement is run after the component
        callback is invoked. This can be used for cleanup.

        It is therefore also possible to use context managers over the yield
        statement, to automatically handle resource management.

        In case this manager has a parent manager, the parent's callback
        wrapper will be used first, starting all the way at the root manager.
        For example, on a manager named "foo.bar", the callback will first be
        wrapped by the root manager, then by "foo", then by "foo.bar", and only
        then will the component callback finally be invoked.

        Note that any exceptions raised in any callback wrapper will cancel any
        other active callback wrappers and propagate the exception to the
        manager's error handler.

        Examples
        --------
        .. code-block:: python3
            manager = get_manager()


            @manager.as_callback_wrapper
            async def wrapper(component, interaction):
                print(f"User {inter.author.name} invoked {type(component).__name__}.)
                yield
                print(f"Successfully ran callback for {type(component).__name__}.)

        Parameters
        ----------
        func: Callable[[:class:`ComponentManager`, :class:`RichComponent`, :class:`disnake.Interaction`], AsyncGenerator[None, None]]
            The callback to register. This must be an async function that takes
            the component manager as the first argument, the component as the
            second argument, and the interaction as the last. The function must
            have a single ``yield``-statement that yields ``None``.

        Returns
        -------
        Callable[[:class:`RichComponent`, :class:`disnake.Interaction`], AsyncGenerator[None, None]]
            The function that was just registered.
        """  # noqa: E501
        self.wrap_callback = contextlib.asynccontextmanager(func)
        return func

    def as_exception_handler(
        self, func: ExceptionHandlerFuncT
    ) -> ExceptionHandlerFuncT:
        """Register a callback as this managers' error handler.

        By default, this simply logs the exception and keeps it from
        propagating.

        An error handler should return a boolean or ``None``:
        - ``True`` if the error was successfully handled and should not be
        propagated further.
        - ``False`` or ``None`` if the error was *not* successfully handled and
        should be passed to the next error handler in line.

        Note that it is therefore also possible to use context managers over
        the yield statement.

        In case this manager has a parent manager, the parent's error handler
        will be used if this one returns ``False`` or ``None``. For example,
        of a manager named "foo.bar", any exceptions will first be handled by
        "foo.bar", if that fails it will be handled by "foo", and finally if
        that also fails it will be handled by the root handler.

        Examples
        --------
        .. code-block:: python3
            manager = get_manager()

>>>>>>> 6e7cd117

            @manager.as_exception_handler
            async def wrapper(component, interaction, exception):
                if isinstance(exception, TypeError):
                    return True  # Silently ignore any TypeErrors

                return False  # Propagate all other errors.

        Parameters
        ----------
        func: Callable[[:class:`ComponentManager`, :class:`RichComponent`, :class:`disnake.Interaction`, :class:`Exception`], None]
            The callback to register. This must be an async function that takes
            the component manager as the first argument, the component as the
            second, the interaction as the third, and the exception as the last.
            The function must return ``True`` to indicate that the error was
            handled successfully, or either ``False`` or ``None`` to indicate
            the opposite.

        Returns
        -------
        Callable[[:class:`RichComponent`, :class:`disnake.Interaction`, :class:`Exception`], None]
            The function that was just registered.
        """  # noqa: E501
        self.handle_exception = func
        return func

    async def invoke(self, interaction: disnake.Interaction) -> None:  # noqa: D102
        # <<docstring inherited from api.components.ComponentManager>>

        # First, we check if the component is managed.
        component = await self.parse_interaction(interaction)
        if not (component and component.manager):
            # If the component was found, the manager is guaranteed to be
            # defined but we need the extra check for type-safety.
            return

        if not isinstance(component.manager, ComponentManager):
            # This should honestly never happen unless the user does some
            # really weird stuff.
            # TODO: Maybe think of an error message for this.
            raise TypeError

        # We traverse the managers in reverse: root first, then child, etc.
        # until we reach the component's actual manager. Therefore, we first
        # store all managers in a list, so that we can call reversed() on it
        # later.
        # This applies only to the callback wrappers. Error handlers are called
        # starting from the actual manager and propagated down to the root
        # manager if the error was left unhandled.
        managers = list(_recurse_parents(component.manager))

        try:
            async with contextlib.AsyncExitStack() as stack:
                # Enter all the context managers...
                for manager in reversed(managers):
                    await stack.enter_async_context(
                        manager.wrap_callback(manager, component, interaction)
                    )

                # If none raised, we run the callback.
                wrapped = interaction_impl.wrap_interaction(interaction)
                await component.callback(wrapped)

        except Exception as exception:  # noqa: BLE001
            # Blanket exception catching is desired here as it's meant to
            # redirect all non-system errors to the error handler.

            for manager in managers:
                if await manager.handle_exception(
                    manager, component, interaction, exception
                ):
                    # If an error handler returns True, consider the error
                    # handled and skip the remaining handlers.
                    break


_MANAGER_STORE: typing.Final[typing.Dict[str, ComponentManager]] = {}


def _recurse_parents(manager: ComponentManager) -> typing.Iterator[ComponentManager]:
    yield manager
    while manager := manager.parent:  # pyright: ignore
        yield manager


def _recurse_parents_getattr(
    manager: ComponentManager, attribute: str, default: T
) -> T:
    for parent in _recurse_parents(manager):
        value = getattr(parent, attribute)
        if value is not None:
            return value

    return default


def get_manager(name: typing.Optional[str] = None) -> ComponentManager:
    """Get a manager by name, or create one if it does not yet exist.

    Calling :func:`get_manager` without specifying a name returns the root
    manager. The root manager is -- unless explicitly modified by the user --
    guaranteed to be the lowest-level manager, with no parents.

    Managers follow a parent-child hierarchy. For example, a manager "foo.bar"
    would be a child of "foo". Any components registered to "foo.bar" would
    also be accessible to manager "foo". This means that the root manager
    has access to all components.

    To register a component to a manager, use :meth:`ComponentManager.register`.
    To ensure component callbacks are invoked, the manager must first be linked
    to a bot. This is done using :meth:`ComponentManager.add_to_bot`. Since
    parents have access to the components of their children, it is sufficient
    to bind only the root manager to a bot.

    It is generally recommended to use a separate manager per extension, though
    you can share the same manager between files by using the same name, if
    desired.

    Further configuration of managers can be done through
    :meth:`ComponentManager.config`.

    Parameters
    ----------
    name: str
        The name of the component. If not provided, the root manager is
        returned.

    Returns
    -------
    :class:`ComponentManager`:
        A component manager with the desired name. If a component manager with
        this name already existed before calling this function, that same
        manager is returned. Otherwise, a new manager is created.
    """
    if name is None:
        # TODO: Maybe use a sentinel:
        #       - auto-infer name if sentinel,
        #       - return root logger if None was passed explicitly.
        name = _ROOT

    if name in _MANAGER_STORE:
        return _MANAGER_STORE[name]

    _MANAGER_STORE[name] = manager = ComponentManager(name)

    if "." in name:
        root, _ = name.rsplit(".", 1)
        parent = get_manager(root)
        parent.children.add(manager)

    return manager<|MERGE_RESOLUTION|>--- conflicted
+++ resolved
@@ -4,10 +4,7 @@
 
 import contextlib
 import enum
-<<<<<<< HEAD
-=======
 import functools
->>>>>>> 6e7cd117
 import logging
 import sys
 import typing
@@ -257,305 +254,6 @@
         # <<docstring inherited from api.components.ComponentManager>>
 
         return self._name
-<<<<<<< HEAD
-
-    @property
-    def children(self) -> typing.Set[ComponentManager]:  # noqa: D102
-        # <<docstring inherited from api.components.ComponentManager>>
-
-        return self._children
-
-    @property
-    def components(self) -> typing.Mapping[str, ComponentType]:  # noqa: D102
-        # <<docstring inherited from api.components.ComponentManager>>
-
-        return self._components
-
-    @property
-    def count(self) -> bool:  # noqa: D102
-        # <<docstring inherited from api.components.ComponentManager>>
-
-        return _recurse_parents_getattr(self, "_count", _DEFAULT_COUNT)
-
-    @property
-    def counter(self) -> int:  # noqa: D102
-        # <<docstring inherited from api.components.ComponentManager>>
-
-        return self._counter
-
-    @property
-    def sep(self) -> str:
-        """The separator used to delimit parts of the custom ids of this manager."""
-        return _recurse_parents_getattr(self, "_sep", _DEFAULT_SEP)
-
-    @property
-    def parent(self) -> typing.Optional[typing_extensions.Self]:  # noqa: D102
-        # <<docstring inherited from api.components.ComponentManager>>
-
-        if "." not in self.name:
-            # Return the root manager if this is not the root manager already.
-            return None if self.name is _ROOT else get_manager(_ROOT)
-
-        root, _ = self.name.rsplit(".", 1)
-        return get_manager(root)
-
-    def config(
-        self, count: NotSetNoneOr[bool] = NotSet, sep: NotSetNoneOr[str] = NotSet
-    ) -> None:
-        """Set configuration options on this manager."""
-        if _is_set(count):
-            self._count = count
-
-        if _is_set(sep):
-            self._sep = sep
-
-    def make_identifier(self, component_type: ComponentType) -> str:  # noqa: D102
-        # <<docstring inherited from api.components.ComponentManager>>
-
-        return component_type.__name__
-
-    def get_identifier(  # noqa: D102
-        self, custom_id: str
-    ) -> typing.Tuple[str, typing.Sequence[str]]:
-        # <<docstring inherited from api.components.ComponentManager>>
-
-        name, *params = custom_id.split(self.sep)
-
-        if self.count and name.endswith(_COUNT_CHARS):
-            # Count is always the single last character in the name part.
-            return name[:-1], params
-
-        return name, params
-
-    def increment(self) -> str:  # noqa: D102
-        count = _minimise_count(self.count)
-
-        self._counter += 1
-        if self._counter > 24:
-            self._counter = 0
-
-        return count
-
-    async def make_custom_id(  # noqa: D102
-        self, component: component_api.RichComponent
-    ) -> str:
-        # <<docstring inherited from api.components.ComponentManager>>
-
-        identifier = self.make_identifier(type(component))
-
-        if self.count:
-            identifier = identifier + self.increment()
-
-        dumped_params = await component.factory.dump_params(component)
-
-        return self.sep.join([identifier, *dumped_params.values()])
-
-    async def parse_interaction(  # noqa: D102
-        self, interaction: disnake.Interaction
-    ) -> typing.Optional[component_api.RichComponent]:
-        # <<docstring inherited from api.components.ComponentManager>>
-
-        custom_id = interaction.data["custom_id"]
-        identifier, params = self.get_identifier(custom_id)
-
-        if identifier not in self._components:
-            return None
-
-        component_type = self._components[identifier]
-        module_data = self._module_data[identifier]
-
-        if not module_data.is_active():
-            # NOTE: This occurs if:
-            #       - The module on which the component is defined was unloaded.
-            #       - The module on which the component is defined was reloaded
-            #         and the component was never overwritten. It could either
-            #         have been removed, or simply no longer be registered. The
-            #         component *should* therefore be unresponsive.
-            #
-            #       Since we do not want to fire components that (to the user)
-            #       do not exist anymore, we should remove them from the
-            #       manager and return None.
-            self.deregister(component_type)
-            return None
-
-        return await component_type.factory.build_from_interaction(interaction, params)
-
-    def register(self, component_type: ComponentTypeT) -> ComponentTypeT:  # noqa: D102
-        # <<docstring inherited from api.components.ComponentManager>>
-
-        identifier = self.make_identifier(component_type)
-        module_data = _ModuleData.from_object(component_type)
-
-        root_manager = get_manager(_ROOT)
-
-        if identifier in root_manager._components:
-            # NOTE: This occurs when a component is registered while another
-            #       component with the same identifier already exists.
-            #
-            #       We now have two options:
-            #       - This is caused by a reload. In this case, we expect the
-            #         module name to remain unchanged and the module id to have
-            #         changed. We can safely overwrite the old component.
-            #       - This is an actual user error. If we were to silently
-            #         overwrite the old component, it would unexpectedly go
-            #         unresponsive. Instead, we raise an exception to the user.
-            old_module_data = root_manager._module_data[identifier]
-            if not module_data.is_reload_of(old_module_data):
-                message = (
-                    "Cannot register component with duplicate identifier"
-                    f" {identifier!r}. (Original defined in module"
-                    f" {old_module_data.name!r}, duplicate defined in module"
-                    f" {module_data.name!r})"
-                )
-                raise RuntimeError(message)
-
-        # Register to current manager and all parent managers.
-        component_type.manager = self
-
-        for manager in _recurse_parents(self):
-            manager._components[identifier] = component_type
-            manager._module_data[identifier] = module_data
-
-        return component_type
-
-    def deregister(  # noqa: D102
-        self,
-        component_type: ComponentType,
-    ) -> None:
-        # <<docstring inherited from api.components.ComponentManager>>
-
-        identifier = self.make_identifier(component_type)
-        component = self._components[identifier]
-
-        if not component.manager:
-            message = (
-                f"Component {component_type.__name__!r} is not registered to a"
-                " component manager."
-            )
-            raise TypeError(message)
-
-        if not isinstance(component.manager, ComponentManager):
-            # This should honestly never happen unless the user does some
-            # really weird stuff.
-            # TODO: Maybe think of an error message for this.
-            raise TypeError
-
-        # Deregister from the current manager and all parent managers.
-        for manager in _recurse_parents(component.manager):
-            manager._components.pop(identifier)
-            manager._module_data.pop(identifier)
-
-    def add_to_bot(self, bot: AnyBot) -> None:  # noqa: D102
-        # <<docstring inherited from api.components.ComponentManager>>
-
-        # Ensure we don't duplicate the listeners.
-        if (
-            self.invoke in bot.extra_events.get(_COMPONENT_EVENT, [])
-            or self.invoke in bot.extra_events.get(_MODAL_EVENT, [])
-        ):  # fmt: skip
-            message = "This component manager is already registered to this bot."
-            raise RuntimeError(message)
-
-        bot.add_listener(self.invoke, _COMPONENT_EVENT)
-        bot.add_listener(self.invoke, _MODAL_EVENT)
-
-    def remove_from_bot(self, bot: AnyBot) -> None:  # noqa: D102
-        # <<docstring inherited from api.components.ComponentManager>>
-
-        # Bot.remove_listener silently ignores if the event doesn't exist,
-        # so we manually handle raising an exception for it.
-        if not (
-            self.invoke in bot.extra_events.get(_COMPONENT_EVENT, [])
-            and self.invoke in bot.extra_events.get(_MODAL_EVENT, [])
-        ):
-            message = "This component manager is not yet registered to this bot."
-            raise RuntimeError(message)
-
-        bot.remove_listener(self.invoke, _COMPONENT_EVENT)
-        bot.remove_listener(self.invoke, _MODAL_EVENT)
-
-    def as_callback_wrapper(self, func: CallbackWrapperFuncT) -> CallbackWrapperFuncT:
-        """Register a callback as this managers' callback wrapper.
-
-        By default, this is essentially a no-op.
-
-        A callback wrapper MUST be an async function with ONE yield statement.
-        - Any code before the yield statement is run before the component
-        callback is invoked,
-        - The component is invoked at the yield statement,
-        - Any code after the yield statement is run after the component
-        callback is invoked. This can be used for cleanup.
-
-        It is therefore also possible to use context managers over the yield
-        statement, to automatically handle resource management.
-
-        In case this manager has a parent manager, the parent's callback
-        wrapper will be used first, starting all the way at the root manager.
-        For example, on a manager named "foo.bar", the callback will first be
-        wrapped by the root manager, then by "foo", then by "foo.bar", and only
-        then will the component callback finally be invoked.
-
-        Note that any exceptions raised in any callback wrapper will cancel any
-        other active callback wrappers and propagate the exception to the
-        manager's error handler.
-
-        Examples
-        --------
-        .. code-block:: python3
-            manager = get_manager()
-
-
-            @manager.as_callback_wrapper
-            async def wrapper(component, interaction):
-                print(f"User {inter.author.name} invoked {type(component).__name__}.)
-                yield
-                print(f"Successfully ran callback for {type(component).__name__}.)
-
-        Parameters
-        ----------
-        func: Callable[[:class:`ComponentManager`, :class:`RichComponent`, :class:`disnake.Interaction`], AsyncGenerator[None, None]]
-            The callback to register. This must be an async function that takes
-            the component manager as the first argument, the component as the
-            second argument, and the interaction as the last. The function must
-            have a single ``yield``-statement that yields ``None``.
-
-        Returns
-        -------
-        Callable[[:class:`RichComponent`, :class:`disnake.Interaction`], AsyncGenerator[None, None]]
-            The function that was just registered.
-        """  # noqa: E501
-        self.wrap_callback = contextlib.asynccontextmanager(func)
-        return func
-
-    def as_exception_handler(
-        self, func: ExceptionHandlerFuncT
-    ) -> ExceptionHandlerFuncT:
-        """Register a callback as this managers' error handler.
-
-        By default, this simply logs the exception and keeps it from
-        propagating.
-
-        An error handler should return a boolean or ``None``:
-        - ``True`` if the error was successfully handled and should not be
-        propagated further.
-        - ``False`` or ``None`` if the error was *not* successfully handled and
-        should be passed to the next error handler in line.
-
-        Note that it is therefore also possible to use context managers over
-        the yield statement.
-
-        In case this manager has a parent manager, the parent's error handler
-        will be used if this one returns ``False`` or ``None``. For example,
-        of a manager named "foo.bar", any exceptions will first be handled by
-        "foo.bar", if that fails it will be handled by "foo", and finally if
-        that also fails it will be handled by the root handler.
-
-        Examples
-        --------
-        .. code-block:: python3
-            manager = get_manager()
-
-=======
 
     @property
     def children(self) -> typing.Set[ComponentManager]:  # noqa: D102
@@ -895,7 +593,6 @@
         .. code-block:: python3
             manager = get_manager()
 
->>>>>>> 6e7cd117
 
             @manager.as_exception_handler
             async def wrapper(component, interaction, exception):
